local inspect ={
  _VERSION = 'inspect.lua 3.0.0',
  _URL     = 'http://github.com/kikito/inspect.lua',
  _DESCRIPTION = 'human-readable representations of tables',
  _LICENSE = [[
    MIT LICENSE

    Copyright (c) 2013 Enrique García Cota

    Permission is hereby granted, free of charge, to any person obtaining a
    copy of this software and associated documentation files (the
    "Software"), to deal in the Software without restriction, including
    without limitation the rights to use, copy, modify, merge, publish,
    distribute, sublicense, and/or sell copies of the Software, and to
    permit persons to whom the Software is furnished to do so, subject to
    the following conditions:

    The above copyright notice and this permission notice shall be included
    in all copies or substantial portions of the Software.

    THE SOFTWARE IS PROVIDED "AS IS", WITHOUT WARRANTY OF ANY KIND, EXPRESS
    OR IMPLIED, INCLUDING BUT NOT LIMITED TO THE WARRANTIES OF
    MERCHANTABILITY, FITNESS FOR A PARTICULAR PURPOSE AND NONINFRINGEMENT.
    IN NO EVENT SHALL THE AUTHORS OR COPYRIGHT HOLDERS BE LIABLE FOR ANY
    CLAIM, DAMAGES OR OTHER LIABILITY, WHETHER IN AN ACTION OF CONTRACT,
    TORT OR OTHERWISE, ARISING FROM, OUT OF OR IN CONNECTION WITH THE
    SOFTWARE OR THE USE OR OTHER DEALINGS IN THE SOFTWARE.
  ]]
}

inspect.KEY       = setmetatable({}, {__tostring = function() return 'inspect.KEY' end})
inspect.METATABLE = setmetatable({}, {__tostring = function() return 'inspect.METATABLE' end})

<<<<<<< HEAD
local rawlen = rawlen or function(t)
  return #t
end
=======
-- returns the length of a table, ignoring __len (if it exists)
local rawlen = _G.rawlen or function(t) return #t end
>>>>>>> 4f9761b6

-- Apostrophizes the string if it has quotes, but not aphostrophes
-- Otherwise, it returns a regular quoted string
local function smartQuote(str)
  if str:match('"') and not str:match("'") then
    return "'" .. str .. "'"
  end
  return '"' .. str:gsub('"', '\\"') .. '"'
end

local controlCharsTranslation = {
  ["\a"] = "\\a",  ["\b"] = "\\b", ["\f"] = "\\f",  ["\n"] = "\\n",
  ["\r"] = "\\r",  ["\t"] = "\\t", ["\v"] = "\\v"
}

local function escape(str)
  local result = str:gsub("\\", "\\\\"):gsub("(%c)", controlCharsTranslation)
  return result
end

local function isIdentifier(str)
  return type(str) == 'string' and str:match( "^[_%a][_%a%d]*$" )
end

local function isSequenceKey(k, length)
  return type(k) == 'number'
     and 1 <= k
     and k <= length
     and math.floor(k) == k
end

local defaultTypeOrders = {
  ['number']   = 1, ['boolean']  = 2, ['string'] = 3, ['table'] = 4,
  ['function'] = 5, ['userdata'] = 6, ['thread'] = 7
}

local function sortKeys(a, b)
  local ta, tb = type(a), type(b)

  -- strings and numbers are sorted numerically/alphabetically
  if ta == tb and (ta == 'string' or ta == 'number') then return a < b end

  local dta, dtb = defaultTypeOrders[ta], defaultTypeOrders[tb]
  -- Two default types are compared according to the defaultTypeOrders table
  if dta and dtb then return defaultTypeOrders[ta] < defaultTypeOrders[tb]
  elseif dta     then return true  -- default types before custom ones
  elseif dtb     then return false -- custom types after default ones
  end

  -- custom types are sorted out alphabetically
  return ta < tb
end

local function getNonSequentialKeys(t)
  local keys, length = {}, rawlen(t)
  for k,_ in pairs(t) do
    if not isSequenceKey(k, length) then table.insert(keys, k) end
  end
  table.sort(keys, sortKeys)
  return keys
end

local function getToStringResultSafely(t, mt)
  local __tostring = type(mt) == 'table' and rawget(mt, '__tostring')
  local str, ok
  if type(__tostring) == 'function' then
    ok, str = pcall(__tostring, t)
    str = ok and str or 'error: ' .. tostring(str)
  end
  if type(str) == 'string' and #str > 0 then return str end
end

local maxIdsMetaTable = {
  __index = function(self, typeName)
    rawset(self, typeName, 0)
    return 0
  end
}

local idsMetaTable = {
  __index = function (self, typeName)
    local col = setmetatable({}, {__mode = "kv"})
    rawset(self, typeName, col)
    return col
  end
}

local function countTableAppearances(t, tableAppearances)
  tableAppearances = tableAppearances or setmetatable({}, {__mode = "k"})

  if type(t) == 'table' then
    if not tableAppearances[t] then
      tableAppearances[t] = 1
      for k,v in pairs(t) do
        countTableAppearances(k, tableAppearances)
        countTableAppearances(v, tableAppearances)
      end
      countTableAppearances(getmetatable(t), tableAppearances)
    else
      tableAppearances[t] = tableAppearances[t] + 1
    end
  end

  return tableAppearances
end

local copySequence = function(s)
  local copy, len = {}, #s
  for i=1, len do copy[i] = s[i] end
  return copy, len
end

local function makePath(path, ...)
  local keys = {...}
  local newPath, len = copySequence(path)
  for i=1, #keys do
    newPath[len + i] = keys[i]
  end
  return newPath
end

local function processRecursive(process, item, path)
  if item == nil then return nil end

  local processed = process(item, path)
  if type(processed) == 'table' then
    local processedCopy = {}
    local processedKey

    for k,v in pairs(processed) do
      processedKey = processRecursive(process, k, makePath(path, k, inspect.KEY))
      if processedKey ~= nil then
        processedCopy[processedKey] = processRecursive(process, v, makePath(path, processedKey))
      end
    end

    local mt  = processRecursive(process, getmetatable(processed), makePath(path, inspect.METATABLE))
    setmetatable(processedCopy, mt)
    processed = processedCopy
  end
  return processed
end


-------------------------------------------------------------------

local Inspector = {}
local Inspector_mt = {__index = Inspector}

function Inspector:puts(...)
  local args   = {...}
  local buffer = self.buffer
  local len    = #buffer
  for i=1, #args do
    len = len + 1
    buffer[len] = tostring(args[i])
  end
end

function Inspector:down(f)
  self.level = self.level + 1
  f()
  self.level = self.level - 1
end

function Inspector:tabify()
  self:puts(self.newline, string.rep(self.indent, self.level))
end

function Inspector:alreadyVisited(v)
  return self.ids[type(v)][v] ~= nil
end

function Inspector:getId(v)
  local tv = type(v)
  local id = self.ids[tv][v]
  if not id then
    id              = self.maxIds[tv] + 1
    self.maxIds[tv] = id
    self.ids[tv][v] = id
  end
  return id
end

function Inspector:putKey(k)
  if isIdentifier(k) then return self:puts(k) end
  self:puts("[")
  self:putValue(k)
  self:puts("]")
end

function Inspector:putTable(t)
  if t == inspect.KEY or t == inspect.METATABLE then
    self:puts(tostring(t))
  elseif self:alreadyVisited(t) then
    self:puts('<table ', self:getId(t), '>')
  elseif self.level >= self.depth then
    self:puts('{...}')
  else
    if self.tableAppearances[t] > 1 then self:puts('<', self:getId(t), '>') end

    local nonSequentialKeys = getNonSequentialKeys(t)
    local length            = rawlen(t)
    local mt                = getmetatable(t)
    local toStringResult    = getToStringResultSafely(t, mt)

    self:puts('{')
    self:down(function()
      if toStringResult then
        self:puts(' -- ', escape(toStringResult))
        if length >= 1 then self:tabify() end
      end

      local count = 0
      for i=1, length do
        if count > 0 then self:puts(',') end
        self:puts(' ')
        self:putValue(t[i])
        count = count + 1
      end

      for _,k in ipairs(nonSequentialKeys) do
        if count > 0 then self:puts(',') end
        self:tabify()
        self:putKey(k)
        self:puts(' = ')
        self:putValue(t[k])
        count = count + 1
      end

      if mt then
        if count > 0 then self:puts(',') end
        self:tabify()
        self:puts('<metatable> = ')
        self:putValue(mt)
      end
    end)

    if #nonSequentialKeys > 0 or mt then -- result is multi-lined. Justify closing }
      self:tabify()
    elseif length > 0 then -- array tables have one extra space before closing }
      self:puts(' ')
    end

    self:puts('}')
  end
end

function Inspector:putValue(v)
  local tv = type(v)

  if tv == 'string' then
    self:puts(smartQuote(escape(v)))
  elseif tv == 'number' or tv == 'boolean' or tv == 'nil' then
    self:puts(tostring(v))
  elseif tv == 'table' then
    self:putTable(v)
  else
    self:puts('<',tv,' ',self:getId(v),'>')
  end
end

-------------------------------------------------------------------

function inspect.inspect(root, options)
  options       = options or {}

  local depth   = options.depth   or math.huge
  local newline = options.newline or '\n'
  local indent  = options.indent  or '  '
  local process = options.process

  if process then
    root = processRecursive(process, root, {})
  end

  local inspector = setmetatable({
    depth            = depth,
    buffer           = {},
    level            = 0,
    ids              = setmetatable({}, idsMetaTable),
    maxIds           = setmetatable({}, maxIdsMetaTable),
    newline          = newline,
    indent           = indent,
    tableAppearances = countTableAppearances(root)
  }, Inspector_mt)

  inspector:putValue(root)

  return table.concat(inspector.buffer)
end

setmetatable(inspect, { __call = function(_, ...) return inspect.inspect(...) end })

return inspect
<|MERGE_RESOLUTION|>--- conflicted
+++ resolved
@@ -31,14 +31,8 @@
 inspect.KEY       = setmetatable({}, {__tostring = function() return 'inspect.KEY' end})
 inspect.METATABLE = setmetatable({}, {__tostring = function() return 'inspect.METATABLE' end})
 
-<<<<<<< HEAD
-local rawlen = rawlen or function(t)
-  return #t
-end
-=======
 -- returns the length of a table, ignoring __len (if it exists)
 local rawlen = _G.rawlen or function(t) return #t end
->>>>>>> 4f9761b6
 
 -- Apostrophizes the string if it has quotes, but not aphostrophes
 -- Otherwise, it returns a regular quoted string
